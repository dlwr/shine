---
import MovieCard from "./MovieCard.astro";
<<<<<<< HEAD
import LoadingSpinner from "./LoadingSpinner.astro";
import ErrorBoundary from "./ErrorBoundary.astro";
import { getApiUrl } from '../utils/api';
=======
import { getApiUrl } from "../utils/api";
>>>>>>> d53816f0

export interface Props {
  locale?: string;
}

const { locale = "en" } = Astro.props;

const API_URL = getApiUrl(Astro.locals);

type Movie = {
  uid: string;
  title: string;
  year: number;
  posterUrl?: string;
  imdbUrl?: string;
};

function getCacheKey() {
  const now = new Date();
  const year = now.getFullYear();
  const month = now.getMonth() + 1;
  const day = now.getDate();

  const adjustedDay = now.getHours() < 6 ? day - 1 : day;

  return `${year}-${month}-${adjustedDay}`;
}

async function fetchMovie(locale: string) {
  try {
    const cacheKey = getCacheKey();
    const response = await fetch(
      `https://shine-api.yuta25.workers.dev/?cache=${cacheKey}&locale=${locale}`,
      {
        headers: {
          "Cache-Control": "no-store",
          "Accept-Language": locale === "ja" ? "ja,en;q=0.5" : "en",
        },
      }
    );

    if (!response.ok) {
      throw new Error(`API request failed: ${response.status}`);
    }

    const movies = (await response.json()) as {
      daily: Movie;
      weekly: Movie;
      monthly: Movie;
    };

    return { movies, error: null };
  } catch (error) {
    console.error("Error fetching movies:", error);
    return {
      movies: {
        daily: { uid: "1", title: "The Shawshank Redemption", year: 1994 },
        weekly: { uid: "1", title: "The Shawshank Redemption", year: 1994 },
        monthly: { uid: "1", title: "The Shawshank Redemption", year: 1994 },
      },
      error: error instanceof Error ? error.message : 'Unknown error occurred'
    };
  }
}

const { movies, error } = await fetchMovie(locale);

const labels = {
  en: {
    randomMovie: "Random Movie",
    daily: "Daily",
    weekly: "Weekly",
    monthly: "Monthly",
    reselect: "Re-select",
  },
  ja: {
    randomMovie: "ランダム映画",
    daily: "日替わり",
    weekly: "週替わり",
    monthly: "月替わり",
    reselect: "再抽選",
  },
};

const t = labels[locale as keyof typeof labels] || labels.en;

// Use the same API_URL variable defined above
---

<section class="movies-section">
  <h2>{t.randomMovie}</h2>

  {error && (
    <ErrorBoundary 
      fallback={locale === 'ja' ? 'APIから映画データを取得できませんでした。フォールバック映画を表示しています。' : 'Failed to fetch movie data from API. Showing fallback movies.'}
      className="mb-4"
    />
  )}

  <div id="movie-container" class="movie-container">
    <div class="movie-item">
      <div class="movie-label">{t.daily}</div>
      {movies.daily && <MovieCard movie={movies.daily} locale={locale} />}
<<<<<<< HEAD
      <button class="reselect-btn admin-only hidden" data-type="daily" data-loading="false">
        <span class="btn-text">{t.reselect}</span>
        <div class="btn-loading hidden">
          <LoadingSpinner size="small" color="white" message="" />
        </div>
      </button>
=======
      <button class="reselect-btn admin-only hidden" data-type="daily"
        >{t.reselect}</button
      >
>>>>>>> d53816f0
    </div>
    <div class="movie-item">
      <div class="movie-label">{t.weekly}</div>
      {movies.weekly && <MovieCard movie={movies.weekly} locale={locale} />}
<<<<<<< HEAD
      <button class="reselect-btn admin-only hidden" data-type="weekly" data-loading="false">
        <span class="btn-text">{t.reselect}</span>
        <div class="btn-loading hidden">
          <LoadingSpinner size="small" color="white" message="" />
        </div>
      </button>
=======
      <button class="reselect-btn admin-only hidden" data-type="weekly"
        >{t.reselect}</button
      >
>>>>>>> d53816f0
    </div>
    <div class="movie-item">
      <div class="movie-label">{t.monthly}</div>
      {movies.monthly && <MovieCard movie={movies.monthly} locale={locale} />}
<<<<<<< HEAD
      <button class="reselect-btn admin-only hidden" data-type="monthly" data-loading="false">
        <span class="btn-text">{t.reselect}</span>
        <div class="btn-loading hidden">
          <LoadingSpinner size="small" color="white" message="" />
        </div>
      </button>
=======
      <button class="reselect-btn admin-only hidden" data-type="monthly"
        >{t.reselect}</button
      >
>>>>>>> d53816f0
    </div>
  </div>
</section>

<style>
  .movies-section {
    padding: 2rem 0;
  }

  h2 {
    text-align: center;
    margin-bottom: 2rem;
    font-size: 2rem;
    color: #333;
  }

  .movie-container {
    display: flex;
    justify-content: center;
    align-items: flex-start;
    gap: 2rem;
    max-width: 90%;
    margin: 0 auto;
    padding: 0 1rem;
  }

  .movie-item {
    display: flex;
    flex-direction: column;
    align-items: center;
  }

  .movie-label {
    background-color: #3273dc;
    color: white;
    padding: 0.3rem 1rem;
    border-radius: 4px 4px 0 0;
    font-weight: bold;
    margin-bottom: 0.5rem;
  }

  .movie-container :global(.movie-card) {
    width: 100%;
    max-width: 300px;
  }

  .no-movies {
    text-align: center;
    padding: 2rem;
    font-size: 1.2rem;
    color: #666;
  }

  .button-container {
    display: flex;
    justify-content: center;
    margin-top: 2rem;
  }

  .next-movie-btn {
    padding: 0.75rem 1.5rem;
    background-color: #3273dc;
    color: white;
    border: none;
    border-radius: 4px;
    font-size: 1rem;
    cursor: pointer;
    transition: background-color 0.3s ease;
  }

  .next-movie-btn:hover {
    background-color: #2366c1;
  }

  .next-movie-btn:disabled {
    background-color: #a0a0a0;
    cursor: not-allowed;
  }

  .reselect-btn {
    padding: 0.5rem 1rem;
    margin-top: 1rem;
    background-color: #48c774;
    color: white;
    border: none;
    border-radius: 4px;
    font-size: 0.9rem;
    cursor: pointer;
    transition: background-color 0.3s ease;
  }

  .reselect-btn:hover {
    background-color: #40b968;
  }

  .reselect-btn:disabled {
    background-color: #a0a0a0;
    cursor: not-allowed;
  }

  .reselect-btn.hidden {
    display: none;
  }

  .btn-loading {
    display: flex;
    align-items: center;
    justify-content: center;
  }

  .btn-loading.hidden {
    display: none;
  }

  .reselect-btn[data-loading="true"] .btn-text {
    display: none;
  }

  .reselect-btn[data-loading="true"] .btn-loading {
    display: flex;
  }

  @media (max-width: 768px) {
    .movie-container {
      max-width: 95%;
      flex-direction: column;
      align-items: center;
    }

    .movie-container :global(.movie-card) {
      max-width: 400px;
    }
  }
</style>

<script define:vars={{ locale, apiUrl: API_URL }} is:inline>
  document.addEventListener("DOMContentLoaded", function () {
    const reselectButtons = document.querySelectorAll(".reselect-btn");

    // Check if admin is logged in
    function updateButtonVisibility() {
      const isAdmin = localStorage.getItem("adminToken") !== null;
      reselectButtons.forEach((button) => {
        if (isAdmin) {
          button.classList.remove("hidden");
        } else {
          button.classList.add("hidden");
        }
      });
    }

    // Initial check
    updateButtonVisibility();

    // Listen for login/logout events
    window.addEventListener("adminLogin", updateButtonVisibility);
    window.addEventListener("adminLogout", updateButtonVisibility);

    reselectButtons.forEach((button) => {
      button.addEventListener("click", async function () {
        const type = this.dataset.type;
        const originalText = this.textContent;
        const token = localStorage.getItem("adminToken");

        if (!token) {
          alert(
            locale === "ja"
              ? "管理者としてログインしてください"
              : "Please login as admin"
          );
          return;
        }

        // Disable button and show loading state
        this.disabled = true;
<<<<<<< HEAD
        this.setAttribute('data-loading', 'true');
        
=======
        this.textContent = locale === "ja" ? "抽選中..." : "Selecting...";

>>>>>>> d53816f0
        try {
          const response = await fetch(`${apiUrl}/reselect`, {
            method: "POST",
            headers: {
              "Content-Type": "application/json",
              Authorization: `Bearer ${token}`,
            },
            body: JSON.stringify({
              type: type,
              locale: locale,
            }),
          });

          if (!response.ok) {
            throw new Error(`API request failed: ${response.status}`);
          }

          const result = await response.json();

          if (result.movie) {
            // Reload the page to show the new movie
            window.location.reload();
          }
        } catch (error) {
          console.error("Error re-selecting movie:", error);
          alert(
            locale === "ja"
              ? "エラーが発生しました。再度お試しください。"
              : "An error occurred. Please try again."
          );
        } finally {
          // Re-enable button
          this.disabled = false;
          this.setAttribute('data-loading', 'false');
        }
      });
    });
  });
</script><|MERGE_RESOLUTION|>--- conflicted
+++ resolved
@@ -1,12 +1,8 @@
 ---
 import MovieCard from "./MovieCard.astro";
-<<<<<<< HEAD
 import LoadingSpinner from "./LoadingSpinner.astro";
 import ErrorBoundary from "./ErrorBoundary.astro";
-import { getApiUrl } from '../utils/api';
-=======
 import { getApiUrl } from "../utils/api";
->>>>>>> d53816f0
 
 export interface Props {
   locale?: string;
@@ -67,7 +63,7 @@
         weekly: { uid: "1", title: "The Shawshank Redemption", year: 1994 },
         monthly: { uid: "1", title: "The Shawshank Redemption", year: 1994 },
       },
-      error: error instanceof Error ? error.message : 'Unknown error occurred'
+      error: error instanceof Error ? error.message : "Unknown error occurred",
     };
   }
 }
@@ -99,61 +95,61 @@
 <section class="movies-section">
   <h2>{t.randomMovie}</h2>
 
-  {error && (
-    <ErrorBoundary 
-      fallback={locale === 'ja' ? 'APIから映画データを取得できませんでした。フォールバック映画を表示しています。' : 'Failed to fetch movie data from API. Showing fallback movies.'}
-      className="mb-4"
-    />
-  )}
+  {
+    error && (
+      <ErrorBoundary
+        fallback={
+          locale === "ja"
+            ? "APIから映画データを取得できませんでした。フォールバック映画を表示しています。"
+            : "Failed to fetch movie data from API. Showing fallback movies."
+        }
+        className="mb-4"
+      />
+    )
+  }
 
   <div id="movie-container" class="movie-container">
     <div class="movie-item">
       <div class="movie-label">{t.daily}</div>
       {movies.daily && <MovieCard movie={movies.daily} locale={locale} />}
-<<<<<<< HEAD
-      <button class="reselect-btn admin-only hidden" data-type="daily" data-loading="false">
+      <button
+        class="reselect-btn admin-only hidden"
+        data-type="daily"
+        data-loading="false"
+      >
         <span class="btn-text">{t.reselect}</span>
         <div class="btn-loading hidden">
           <LoadingSpinner size="small" color="white" message="" />
         </div>
       </button>
-=======
-      <button class="reselect-btn admin-only hidden" data-type="daily"
-        >{t.reselect}</button
-      >
->>>>>>> d53816f0
     </div>
     <div class="movie-item">
       <div class="movie-label">{t.weekly}</div>
       {movies.weekly && <MovieCard movie={movies.weekly} locale={locale} />}
-<<<<<<< HEAD
-      <button class="reselect-btn admin-only hidden" data-type="weekly" data-loading="false">
+      <button
+        class="reselect-btn admin-only hidden"
+        data-type="weekly"
+        data-loading="false"
+      >
         <span class="btn-text">{t.reselect}</span>
         <div class="btn-loading hidden">
           <LoadingSpinner size="small" color="white" message="" />
         </div>
       </button>
-=======
-      <button class="reselect-btn admin-only hidden" data-type="weekly"
-        >{t.reselect}</button
-      >
->>>>>>> d53816f0
     </div>
     <div class="movie-item">
       <div class="movie-label">{t.monthly}</div>
       {movies.monthly && <MovieCard movie={movies.monthly} locale={locale} />}
-<<<<<<< HEAD
-      <button class="reselect-btn admin-only hidden" data-type="monthly" data-loading="false">
+      <button
+        class="reselect-btn admin-only hidden"
+        data-type="monthly"
+        data-loading="false"
+      >
         <span class="btn-text">{t.reselect}</span>
         <div class="btn-loading hidden">
           <LoadingSpinner size="small" color="white" message="" />
         </div>
       </button>
-=======
-      <button class="reselect-btn admin-only hidden" data-type="monthly"
-        >{t.reselect}</button
-      >
->>>>>>> d53816f0
     </div>
   </div>
 </section>
@@ -329,13 +325,8 @@
 
         // Disable button and show loading state
         this.disabled = true;
-<<<<<<< HEAD
-        this.setAttribute('data-loading', 'true');
-        
-=======
-        this.textContent = locale === "ja" ? "抽選中..." : "Selecting...";
-
->>>>>>> d53816f0
+        this.setAttribute("data-loading", "true");
+
         try {
           const response = await fetch(`${apiUrl}/reselect`, {
             method: "POST",
@@ -369,7 +360,7 @@
         } finally {
           // Re-enable button
           this.disabled = false;
-          this.setAttribute('data-loading', 'false');
+          this.setAttribute("data-loading", "false");
         }
       });
     });
